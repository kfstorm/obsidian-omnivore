--- conflicted
+++ resolved
@@ -55,68 +55,6 @@
   filename: string;
   attachmentFolder: string;
 }
-<<<<<<< HEAD
-=======
-const DEFAULT_SETTINGS: Settings = {
-  dateHighlightedFormat: "yyyy-MM-dd HH:mm:ss",
-  dateSavedFormat: "yyyy-MM-dd HH:mm:ss",
-  apiKey: "",
-  filter: "HIGHLIGHTS",
-  syncAt: "",
-  customQuery: "",
-  template: `---
-id: {{id}}
-title: "{{{title}}}"
-{{#author}}
-author: "{{{author}}}"
-{{/author}}
-{{#labels.length}}
-tags:
-{{#labels}} - "{{{name}}}"
-{{/labels}}
-{{/labels.length}}
-date_saved: "{{{dateSaved}}}"
-{{#datePublished}}
-date_published: "{{{datePublished}}}"
-{{/datePublished}}
----
-
-# {{{title}}}
-#Omnivore
-
-[Read on Omnivore]({{{omnivoreUrl}}})
-[Read Original]({{{originalUrl}}})
-{{#note}}
-## Note
-
-{{{note}}}
-{{/note}}
-{{#pdfAttachment}}
-
-![[{{{pdfAttachment}}}]]
-{{/pdfAttachment}}
-
-{{#highlights.length}}
-## Highlights
-
-{{#highlights}}
-> {{{text}}} [⤴️]({{{highlightUrl}}}) {{#labels}} #{{{name}}} {{/labels}}
-{{#note}}
-
-{{{note}}}
-{{/note}}
-
-{{/highlights}}
-{{/highlights.length}}`,
-  highlightOrder: "LOCATION",
-  syncing: false,
-  folder: "Omnivore/{{{date}}}",
-  folderDateFormat: "yyyy-MM-dd",
-  endpoint: "https://api-prod.omnivore.app/api/graphql",
-  filename: "{{{title}}}",
-  attachmentFolder: "Omnivore/attachments",
-};
->>>>>>> e6a0abab
 
 export default class OmnivorePlugin extends Plugin {
   settings: OmnivoreSettings;
