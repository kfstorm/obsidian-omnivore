--- conflicted
+++ resolved
@@ -188,24 +188,14 @@
         );
 
         for (const article of articles) {
-<<<<<<< HEAD
-          const dateSaved = DateTime.fromISO(article.savedAt).toFormat(
-            this.settings.dateSavedFormat
-          );
-          const subFolderName = DateTime.fromISO(article.savedAt).toFormat(
-            this.settings.folderFormat
-          );
+          const dateFormat = this.settings.dateSavedFormat;
+          const subFolderName = formatDate(article.savedAt, this.settings.folderFormat);
           let folderName;
           if (this.settings.useFolder) {
             folderName = `${folder}/${subFolderName}`;
           } else {
             folderName = `${folder}`;
           }
-=======
-          const dateFormat = this.settings.dateSavedFormat;
-          const subFolderName = formatDate(article.savedAt, this.settings.folderFormat);
-          const folderName = `${folder}/${subFolderName}`;
->>>>>>> 88c9ff27
           const omnivoreFolder = app.vault.getAbstractFileByPath(
             normalizePath(folderName)
           );
